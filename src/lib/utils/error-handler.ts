--- conflicted
+++ resolved
@@ -13,18 +13,13 @@
 }
 
 export function handleAPIError(error: unknown) {
-<<<<<<< HEAD
-  // Log error safely - avoid issues with complex error object serialization
+  // Log defensively to avoid serialization issues in some environments.
   const errorMessage = error instanceof Error ? error.message : String(error);
-  console.error("API Error:", errorMessage);
-=======
-  // Use defensive logging to avoid serialization issues with ZodError in certain environments
   try {
     console.error("API Error:", error);
   } catch {
-    console.error("API Error occurred (details could not be serialized)");
+    console.error("API Error:", errorMessage);
   }
->>>>>>> 935edcbd
 
   if (error instanceof ZodError) {
     return NextResponse.json(
