--- conflicted
+++ resolved
@@ -1,4 +1,3 @@
-<<<<<<< HEAD
 # ===========================================
 # LOCAL DEVELOPMENT CONFIGURATION
 # ===========================================
@@ -10,6 +9,9 @@
 NEXT_PUBLIC_BASE_URL=http://localhost:3000
 NEXT_PUBLIC_API_URL=http://localhost:3000/api
 CONTACT_EMAIL=test@example.com
+
+# Skip environment validation during build (optional)
+# SKIP_ENV_VALIDATION=true
 
 # Email (Resend) - for local development
 # Get your API key from https://resend.com/api-keys
@@ -39,14 +41,4 @@
 #
 # AWS SSM Parameters (SecureString):
 #   /portfolio/prod/CONTACT_EMAIL = recipient email for contact form
-#   /portfolio/prod/resend/api-key = Resend API key for email delivery
-=======
-# Application Environment Variables
-# Copy this file to .env.local for local development
-
-# Public URL (required for metadata and links)
-NEXT_PUBLIC_APP_URL="http://localhost:3000"
-
-# Skip environment validation during build (optional)
-# SKIP_ENV_VALIDATION="true"
->>>>>>> 935edcbd
+#   /portfolio/prod/resend/api-key = Resend API key for email delivery